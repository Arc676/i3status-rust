--- conflicted
+++ resolved
@@ -25,33 +25,18 @@
 use blocks::time::Time;
 use blocks::template::Template;
 use blocks::toggle::Toggle;
-<<<<<<< HEAD
-use blocks::cpu::Cpu;
-use block::{Block, MouseButton};
-use std::boxed::Box;
-=======
 
->>>>>>> 1e793f9f
 use input::{process_events, I3barEvent};
 use scheduler::UpdateScheduler;
 
 use self::serde_json::Value;
-<<<<<<< HEAD
-use std::thread;
-use std::time::Duration;
-use blocks::disk_usage::{DiskUsage, Unit};
-=======
->>>>>>> 1e793f9f
 
 fn main() {
     let input_check_interval = Duration::new(0, 50000000); // 500ms
 
-<<<<<<< HEAD
     let home_usage = DiskUsage::new("/home", "~", Unit::GB);
     let root_usage = DiskUsage::new("/", "/", Unit::GB);
-=======
     let home_usage = DiskInfo::new("/home", "~", DiskInfoType::Free);
->>>>>>> 1e793f9f
     let time = Time::new("t1");
     let cpu = Cpu::new("cpu_mon");
     let toggle = Toggle::new("test_toggle");
@@ -109,7 +94,7 @@
             scheduler.do_scheduled_updates();
 
             // redraw the blocks
-            //util::print_blocks(&blocks, &theme);
+            util::print_blocks(&blocks, &theme);
         } else {
             thread::sleep(input_check_interval)
         }

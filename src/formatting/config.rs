--- conflicted
+++ resolved
@@ -37,21 +37,11 @@
         full.init_intervals(&mut intervals);
         short.init_intervals(&mut intervals);
 
-<<<<<<< HEAD
-        Ok(Format {
-            inner: Arc::new(FormatInner {
-                full,
-                short: Some(short),
-                intervals,
-            }),
-        })
-=======
         Ok(Arc::new(FormatInner {
             full,
-            short: self.short,
+            short: Some(short),
             intervals,
         }))
->>>>>>> 34705ad4
     }
 }
 

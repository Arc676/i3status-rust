--- conflicted
+++ resolved
@@ -5,12 +5,9 @@
 mod cpu;
 mod music;
 mod battery;
-<<<<<<< HEAD
 mod custom;
-=======
 mod disk_info;
 mod pacman;
->>>>>>> 4177414d
 
 use self::time::*;
 use self::template::*;
@@ -19,12 +16,9 @@
 use self::load::*;
 use self::memory::*;
 use self::battery::*;
-<<<<<<< HEAD
 use self::custom::*;
-=======
 use self::disk_info::*;
 use self::pacman::*;
->>>>>>> 4177414d
 
 use super::block::Block;
 use super::scheduler::Task;
@@ -47,11 +41,8 @@
         "cpu" => boxed!(Cpu::new(config, theme.clone())),
         "pacman" => boxed!(Pacman::new(config, theme.clone())),
         "battery" => boxed!(Battery::new(config, theme.clone())),
-<<<<<<< HEAD
         "custom" => boxed!(Custom::new(config, tx_update_request, theme.clone())),
-=======
         "disk_info" => boxed!(DiskInfo::new(config, theme.clone())),
->>>>>>> 4177414d
         _ => {
             panic!("Not a registered block: {}", name);
         }

use serde_derive::Deserialize;
<<<<<<< HEAD
=======
use std::collections::BTreeMap;
use std::sync::{Arc, Mutex};
>>>>>>> 43600858
use std::thread;
use std::time::{Duration, Instant};

use crossbeam_channel::Sender;
use dbus::{
    arg::RefArg,
    ffidisp::stdintf::org_freedesktop_dbus::{ObjectManager, Properties},
    message::SignalArgs,
};

use crate::blocks::{Block, ConfigBlock, Update};
use crate::config::SharedConfig;
use crate::errors::*;
use crate::input::{I3BarEvent, MouseButton};
use crate::scheduler::Task;
<<<<<<< HEAD
=======
use crate::util::FormatTemplate;
use crate::widget::{I3BarWidget, State};
>>>>>>> 43600858
use crate::widgets::button::ButtonWidget;
use crate::widgets::{I3BarWidget, State};

pub struct BluetoothDevice {
    pub path: String,
    pub icon: Option<String>,
    pub label: String,
    con: dbus::ffidisp::Connection,
    available: Arc<Mutex<bool>>,
}

impl BluetoothDevice {
    pub fn new(mac: String, label: Option<String>) -> Result<Self> {
        let con = dbus::ffidisp::Connection::get_private(dbus::ffidisp::BusType::System)
            .block_error("bluetooth", "Failed to establish D-Bus connection.")?;

        // Bluez does not provide a convenient way to list devices, so we
        // have to employ a rather verbose workaround.
        let objects = con
            .with_path("org.bluez", "/", 1000)
            .get_managed_objects()
            .block_error("bluetooth", "Failed to get managed objects from org.bluez.")?;

        let devices: Vec<(dbus::Path, String)> = objects
            .into_iter()
            .filter(|(_, interfaces)| interfaces.contains_key("org.bluez.Device1"))
            .map(|(path, interfaces)| {
                let props = interfaces.get("org.bluez.Device1").unwrap();
                // This could be made safer; however this is the documented
                // D-Bus API format, so it's not a terrible idea to panic if it
                // is violated.
                let address: String = props
                    .get("Address")
                    .unwrap()
                    .0
                    .as_str()
                    .unwrap()
                    .to_string();
                (path, address)
            })
            .collect();

        // If we need to suppress errors from missing devices, this is the place
        // to do it. We could also pick the "default" device here, although that
        // does not make much sense to me in the context of Bluetooth.
        let mut initial_available = false;
        let auto_path = devices
            .into_iter()
            .filter(|(_, address)| address == &mac)
            .map(|(path, _)| path)
            .next();
        let path = if auto_path.is_some() {
            initial_available = true;
            auto_path.unwrap()
        } else {
            // TODO: do not hardcode device
            dbus::strings::Path::new(format!("/org/bluez/hci0/dev_{}", mac.replace(":", "_")))
                .unwrap()
        }
        .to_string();

        // Swallow errors, since this is optional.
        let icon: Option<String> = con
            .with_path("org.bluez", &path, 1000)
            .get("org.bluez.Device1", "Icon")
            .ok();

        Ok(BluetoothDevice {
            path,
            icon,
            label: label.unwrap_or_else(|| "".to_string()),
            con,
            available: Arc::new(Mutex::new(initial_available)),
        })
    }

    pub fn battery(&self) -> Option<u8> {
        // Swallow errors here; not all devices implement this API.
        self.con
            .with_path("org.bluez", &self.path, 1000)
            .get("org.bluez.Battery1", "Percentage")
            .ok()
    }

    pub fn icon(&self) -> Option<String> {
        self.con
            .with_path("org.bluez", &self.path, 1000)
            .get("org.bluez.Device1", "Icon")
            .ok()
    }

    pub fn available(&self) -> Result<bool> {
        let available = *self
            .available
            .lock()
            .block_error("bluetooth", "failed to acquire lock for `available`")?;
        Ok(available)
    }

    pub fn connected(&self) -> bool {
        self.con
            .with_path("org.bluez", &self.path, 1000)
            .get("org.bluez.Device1", "Connected")
            // In the case that the D-Bus interface missing or responds
            // incorrectly, it seems reasonable to treat the device as "down"
            // instead of nuking the bar. This matches the behaviour elsewhere.
            .unwrap_or(false)
    }

    pub fn toggle(&self) -> Result<()> {
        // TODO: power on adapter if it's off
        // i.e. busctl --system set-property org.bluez /org/bluez/hci0 org.bluez.Adapter1 Powered b true
        let method = if self.connected() {
            "Disconnect"
        } else {
            "Connect"
        };
        let msg =
            dbus::Message::new_method_call("org.bluez", &self.path, "org.bluez.Device1", method)
                .block_error("bluetooth", "Failed to build D-Bus method.")?;

        // Swallow errors rather than nuke the bar.
        let _ = self.con.send(msg);
        Ok(())
    }

    /// Monitor Bluetooth property changes in a separate thread and send updates
    /// via the `update_request` channel.
    pub fn monitor(&self, id: usize, update_request: Sender<Task>) {
        let path_copy1 = self.path.clone();
        let path_copy2 = self.path.clone();
        let avail_copy1 = self.available.clone();
        let avail_copy2 = self.available.clone();
        let update_request_copy1 = update_request.clone();
        let update_request_copy2 = update_request.clone();
        let update_request_copy3 = update_request.clone();

        thread::Builder::new().name("bluetooth".into()).spawn(move || {
            let c = dbus::blocking::Connection::new_system().unwrap();
            use dbus::ffidisp::stdintf::org_freedesktop_dbus::ObjectManagerInterfacesAdded as IA;
            let ma = IA::match_rule(Some(&"org.bluez".into()), None).static_clone();
            c.add_match(ma, move |ia: IA, _, _| {
                if ia.object == path_copy1.clone().into() {
                    let mut avail = avail_copy1.lock().unwrap();
                    *avail = true;
                    update_request_copy1
                        .send(Task {
                            id,
                            update_time: Instant::now(),
                        })
                        .unwrap();
                }
                true
            })
            .unwrap();

            use dbus::ffidisp::stdintf::org_freedesktop_dbus::ObjectManagerInterfacesRemoved as IR;
            let mr = IR::match_rule(Some(&"org.bluez".into()), None).static_clone();
            c.add_match(mr, move |ir: IR, _, _| {
                if ir.object == path_copy2.clone().into() {
                    let mut avail = avail_copy2.lock().unwrap();
                    *avail = false;
                    update_request_copy2
                        .send(Task {
                            id,
                            update_time: Instant::now(),
                        })
                        .unwrap();
                }
                true
            })
            .unwrap();

            use dbus::ffidisp::stdintf::org_freedesktop_dbus::PropertiesPropertiesChanged as PPC;
            let mr = PPC::match_rule(Some(&"org.bluez".into()), None).static_clone();
            // TODO: get updated values from the signal message
            c.add_match(mr, move |_ppc: PPC, _, _| {
                update_request_copy3
                    .send(Task {
                        id,
                        update_time: Instant::now(),
                    })
                    .unwrap();
                true
            })
            .unwrap();

            loop {
                c.process(Duration::from_millis(1000)).unwrap();
            }
        }).unwrap();
    }
}

pub struct Bluetooth {
    id: usize,
    output: ButtonWidget,
    device: BluetoothDevice,
    hide_disconnected: bool,
    format_unavailable: FormatTemplate,
}

#[derive(Deserialize, Debug, Default, Clone)]
#[serde(deny_unknown_fields)]
pub struct BluetoothConfig {
    pub mac: String,
    pub label: Option<String>,
    #[serde(default = "BluetoothConfig::default_hide_disconnected")]
    pub hide_disconnected: bool,
<<<<<<< HEAD
=======
    #[serde(default = "BluetoothConfig::default_color_overrides")]
    pub color_overrides: Option<BTreeMap<String, String>>,
    #[serde(default = "BluetoothConfig::default_format_unavailable")]
    pub format_unavailable: String,
>>>>>>> 43600858
}

impl BluetoothConfig {
    fn default_hide_disconnected() -> bool {
        false
    }
<<<<<<< HEAD
=======

    fn default_color_overrides() -> Option<BTreeMap<String, String>> {
        None
    }

    fn default_format_unavailable() -> String {
        "{label} x".into()
    }
>>>>>>> 43600858
}

impl ConfigBlock for Bluetooth {
    type Config = BluetoothConfig;

    fn new(
        id: usize,
        block_config: Self::Config,
        shared_config: SharedConfig,
        send: Sender<Task>,
    ) -> Result<Self> {
        let device = BluetoothDevice::new(block_config.mac, block_config.label)?;
        device.monitor(id, send);

        Ok(Bluetooth {
            id,
            output: ButtonWidget::new(id, shared_config).with_icon(match device.icon {
                Some(ref icon) if icon == "audio-card" => "headphones",
                Some(ref icon) if icon == "input-gaming" => "joystick",
                Some(ref icon) if icon == "input-keyboard" => "keyboard",
                Some(ref icon) if icon == "input-mouse" => "mouse",
                _ => "bluetooth",
            }),
            device,
            hide_disconnected: block_config.hide_disconnected,
            format_unavailable: FormatTemplate::from_string(&block_config.format_unavailable)?,
        })
    }
}

impl Block for Bluetooth {
    fn id(&self) -> usize {
        self.id
    }

    fn update(&mut self) -> Result<Option<Update>> {
        let values = map!(
            "{label}" => self.device.label.clone()
        );

        if self.device.available().unwrap() {
            let connected = self.device.connected();
            self.output.set_text(self.device.label.to_string());
            self.output
                .set_state(if connected { State::Good } else { State::Idle });

            self.output.set_icon(match self.device.icon() {
                Some(ref icon) if icon == "audio-card" => "headphones",
                Some(ref icon) if icon == "input-gaming" => "joystick",
                Some(ref icon) if icon == "input-keyboard" => "keyboard",
                Some(ref icon) if icon == "input-mouse" => "mouse",
                _ => "bluetooth",
            });

            // Use battery info, when available.
            if let Some(value) = self.device.battery() {
                self.output.set_state(match value {
                    0..=15 => State::Critical,
                    16..=30 => State::Warning,
                    31..=60 => State::Info,
                    61..=100 => State::Good,
                    _ => State::Warning,
                });
                self.output
                    .set_text(format!("{} {}%", self.device.label, value));
            }
        } else {
            self.output.set_state(State::Idle);
            self.output
                .set_text(self.format_unavailable.render_static_str(&values)?);
        }

        Ok(None)
    }

    fn click(&mut self, event: &I3BarEvent) -> Result<()> {
        if event.matches_id(self.id) {
            if let MouseButton::Right = event.button {
                self.device.toggle()?;
            }
        }
        Ok(())
    }

    fn view(&self) -> Vec<&dyn I3BarWidget> {
        if !self.device.connected() && self.hide_disconnected {
            vec![]
        } else {
            vec![&self.output]
        }
    }
}<|MERGE_RESOLUTION|>--- conflicted
+++ resolved
@@ -1,9 +1,6 @@
 use serde_derive::Deserialize;
-<<<<<<< HEAD
-=======
-use std::collections::BTreeMap;
+
 use std::sync::{Arc, Mutex};
->>>>>>> 43600858
 use std::thread;
 use std::time::{Duration, Instant};
 
@@ -19,11 +16,7 @@
 use crate::errors::*;
 use crate::input::{I3BarEvent, MouseButton};
 use crate::scheduler::Task;
-<<<<<<< HEAD
-=======
 use crate::util::FormatTemplate;
-use crate::widget::{I3BarWidget, State};
->>>>>>> 43600858
 use crate::widgets::button::ButtonWidget;
 use crate::widgets::{I3BarWidget, State};
 
@@ -233,30 +226,18 @@
     pub label: Option<String>,
     #[serde(default = "BluetoothConfig::default_hide_disconnected")]
     pub hide_disconnected: bool,
-<<<<<<< HEAD
-=======
-    #[serde(default = "BluetoothConfig::default_color_overrides")]
-    pub color_overrides: Option<BTreeMap<String, String>>,
     #[serde(default = "BluetoothConfig::default_format_unavailable")]
     pub format_unavailable: String,
->>>>>>> 43600858
 }
 
 impl BluetoothConfig {
     fn default_hide_disconnected() -> bool {
         false
     }
-<<<<<<< HEAD
-=======
-
-    fn default_color_overrides() -> Option<BTreeMap<String, String>> {
-        None
-    }
 
     fn default_format_unavailable() -> String {
         "{label} x".into()
     }
->>>>>>> 43600858
 }
 
 impl ConfigBlock for Bluetooth {
